--- conflicted
+++ resolved
@@ -1,11 +1,7 @@
 import ast
-<<<<<<< HEAD
 import re
 from typing import List, Dict, Tuple, Set
-=======
-from typing import Dict, List
 
->>>>>>> 0329a85e
 from pyward.format.formatter import format_optimization_warning
 
 
@@ -72,7 +68,7 @@
     fixes = []
     
     used_vars = {node.id for node in ast.walk(tree) 
-                 if isinstance(node, ast.Name) and isinstance(node.ctx, ast.Load)}
+                  if isinstance(node, ast.Name) and isinstance(node.ctx, ast.Load)}
     
     assignments = []
     unused_vars = set()
